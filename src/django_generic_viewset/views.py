from rest_framework import viewsets
from rest_framework.response import Response
from rest_framework import status
from rest_framework.exceptions import ValidationError

from django.shortcuts import get_object_or_404
from django.core.cache import cache
from django.db.models import Q
from django.core.paginator import Paginator
from django.db import transaction

import json


class GenericView(viewsets.ViewSet):
    """
    # GenericView
    **Required attributes**
    - queryset: the model queryset
    - serializer_class: DRF model serializer class

    **Optional attributes**
    - allowed_methods: list of allowed methods (default: ['list', 'retrieve', 'create', 'update', 'delete'])
    - allowed_filter_fields: list of allowed filter fields (default: ['*'])
    - allowed_update_fields: list of allowed update fields (default: ['*'])
    - size_per_request: number of objects to return per request (default: 20)
    - permission_classes: list of permission classes
    - cache_key_prefix: cache key prefix
    - cache_duration: cache duration in seconds (default: 1 hour)

    **API endpoints**
    - GET /: list objects
    - GET /<pk>: retrieve object
    - POST /: create object
    - PUT /<pk>: update object
    - DELETE /<pk>: delete object

    **Features**
    - Pagination
    - Filtering
    - Caching
    - CRUD operations
    """

    queryset = None  # the model queryset
    serializer_class = None  # DRF model serializer class
    serializer_context = {}  # serializer context
    size_per_request = 20  # number of objects to return per request
    permission_classes = []  # list of permission classes
    allowed_methods = ["list", "create", "retrieve", "update", "delete"]
    allowed_filter_fields = ["*"]  # list of allowed filter fields
    allowed_update_fields = ["*"]  # list of allowed update fields
    fields = None  # Fields to be serialized (set to None to serialize all fields)

    cache_key_prefix = None  # cache key prefix
    cache_duration = 60 * 60  # cache duration in seconds

    def __init__(self):
        if self.queryset is None or not self.serializer_class:
            raise NotImplementedError("queryset and serializer_class must be defined")

    # CRUD operations
    def list(self, request):
        if "list" not in self.allowed_methods:
            return Response(status=status.HTTP_405_METHOD_NOT_ALLOWED)
        
        self.crud_middleware(request)

        try:
            filters, excludes = self.parse_query_params(request)
            top, bottom, order_by = self.get_pagination_params(filters)
            fields = filters.pop("fields", None)

            cached_data = None
            if self.cache_key_prefix:
                cache_key = self.get_list_cache_key(
                    filters, excludes, top, bottom, order_by, fields
                )
                cached_data = cache.get(cache_key)
            if cached_data:
                return Response(cached_data, status=status.HTTP_200_OK)

            return self.filter(request, filters, excludes, top, bottom, order_by, fields)
        except ValidationError as e:
            return Response({"error": str(e)}, status=status.HTTP_400_BAD_REQUEST)

    def retrieve(self, request, pk=None):
        if "retrieve" not in self.allowed_methods:
            return Response(status=status.HTTP_405_METHOD_NOT_ALLOWED)
        
        self.crud_middleware(request)

        fields = request.query_params.get("fields", None)

        cached_object = None
        if self.cache_key_prefix:
            cache_key = self.get_object_cache_key(pk, fields)
            cached_object = cache.get(cache_key)
        if cached_object:
            return Response(cached_object, status=status.HTTP_200_OK)

        object = self.get_serialized_object(pk, fields)
        self.cache_object(object, pk, fields)
        return Response(object, status=status.HTTP_200_OK)

    @transaction.atomic
    def create(self, request):
        if "create" not in self.allowed_methods:
            return Response(status=status.HTTP_405_METHOD_NOT_ALLOWED)
        
        self.crud_middleware(request)
        self.pre_create(request)

        serializer = self.serializer_class(data=request.data, context=self.serializer_context)
        if serializer.is_valid():
            instance = serializer.save()
            self.cache_object(serializer.data, instance.pk)
            self.invalidate_list_cache()

            self.post_create(request, instance)
            return Response(serializer.data, status=status.HTTP_201_CREATED)
        return Response(serializer.errors, status=status.HTTP_400_BAD_REQUEST)

    @transaction.atomic
    def update(self, request, pk=None):
        if "update" not in self.allowed_methods:
            return Response(status=status.HTTP_405_METHOD_NOT_ALLOWED)

        self.crud_middleware(request)
        self.pre_update(request, instance)

        instance = get_object_or_404(self.queryset, pk=pk)

        if "*" not in self.allowed_update_fields:
            for field in request.data.keys():
                if field not in self.allowed_update_fields:
                    return Response(
                        {"error": f"Field {field} is not allowed to update"},
                        status=status.HTTP_400_BAD_REQUEST,
                    )

        serializer = self.serializer_class(instance, data=request.data, partial=True, context=self.serializer_context)
        if serializer.is_valid():
            serializer.save()
            self.cache_object(serializer.data, pk)
            self.invalidate_list_cache()

            self.post_update(request, instance)
            return Response(serializer.data, status=status.HTTP_200_OK)
        return Response(serializer.errors, status=status.HTTP_400_BAD_REQUEST)

    @transaction.atomic
    def destroy(self, request, pk=None):
        if "delete" not in self.allowed_methods:
            return Response(status=status.HTTP_405_METHOD_NOT_ALLOWED)

        self.crud_middleware(request)

        instance = get_object_or_404(self.queryset, pk=pk)
        self.delete_cache(pk)
        self.invalidate_list_cache()
        self.pre_destroy(instance)
        if hasattr(instance, "removed"):
            instance.removed = True
            instance.save(update_fields=["removed"])
        else:
            instance.delete()

        self.post_destroy(instance)
        return Response(status=status.HTTP_204_NO_CONTENT)

    # Middleware methods
    def pre_create(self, request):
        pass

    def post_create(self, request, instance):
        pass

    def pre_update(self, request, instance):
        pass

    def post_update(self, request, instance):
        pass

    def pre_destroy(self, instance):
        pass

    def post_destroy(self, instance):
        pass

    # Cache operations
    def delete_cache(self, pk):
        if not self.cache_key_prefix:
            return
        cache_key = self.get_object_cache_key(pk)
        cache.delete(cache_key)

    def invalidate_list_cache(self):
        if not self.cache_key_prefix:
            return
        cache.delete_pattern(f"{self.cache_key_prefix}_list_*")

    def cache_object(self, object_data, pk, fields=None):
        if not self.cache_key_prefix:
            return
        cache_key = self.get_object_cache_key(pk, fields)
        cache.set(cache_key, object_data, self.cache_duration)

    def get_object_cache_key(self, pk, fields=None):
        return f"{self.cache_key_prefix}_object_{pk}_{fields}"

    def get_list_cache_key(self, filters, excludes, top, bottom, order_by, fields=None):
        return (
            f"{self.cache_key_prefix}_list_{hash(frozenset(filters.items()))}_"
            f"{hash(frozenset(excludes.items()))}_{top}_{bottom}_{order_by}_{fields}"
        )

    # Helper methods
    def parse_query_params(self, request):
        filters = {}
        excludes = {}

        def parse_list_parameter(value):
            values = [v.strip() for v in value.rstrip(",").split(",") if v.strip()]
            return values if len(values) > 1 else values[0] if values else None

        def parse_value(value):
            if "," in value:
                return parse_list_parameter(value)
            try:
                return json.loads(value)
            except json.JSONDecodeError:
                return value  # Return as plain string if not valid JSON

        for key, value in request.query_params.items():
            if key.startswith("exclude__"):
                parsed_value = parse_value(value)
                excludes[key[9:]] = parsed_value
            else:
                if (
                    key in self.allowed_filter_fields
                    or "*" in self.allowed_filter_fields
                ):
                    parsed_value = parse_value(value)
                    filters[key] = parsed_value

        return filters, excludes

    def get_pagination_params(self, filters):
        page = filters.pop("page", None)
        top = int(filters.pop("top", 0))
        order_by = filters.pop("order_by", None)

        if page is not None:
            top = (int(page) - 1) * self.size_per_request
        bottom = filters.pop("bottom", None)
        if bottom:
            bottom = int(bottom)
        return top, bottom, order_by

    def filter_queryset(self, filters, excludes):
        filter_q = Q(**filters)
        exclude_q = Q(**excludes)
        return self.queryset.filter(filter_q).exclude(exclude_q)

    def filter(self, request, filters, excludes, top, bottom, order_by=None, fields=None):
        queryset = self.filter_queryset(filters, excludes)

        if order_by:
            queryset = queryset.order_by(order_by)

        paginator = Paginator(queryset, self.size_per_request)
        page_number = (top // self.size_per_request) + 1
        page = None
        if bottom is None:
            page = paginator.get_page(page_number)
        else:
            page = queryset[top:bottom]

<<<<<<< HEAD
        serializer = self.serializer_class(page, many=True, context=self.serializer_context)
=======
        if fields:
            serializer = self.get_dynamic_fields_serializer_class()(page, many=True, fields=fields)
        else:
            serializer = self.serializer_class(page, many=True)
            
>>>>>>> 1f8060a1
        data = None
        if bottom is None:
            data = {
                "objects": serializer.data,
                "total_count": paginator.count,
                "num_pages": paginator.num_pages,
                "current_page": page.number,
            }
        else:
            data = {
                "objects": serializer.data,
                "total_count": queryset.count(),
            }

        cache_key = self.get_list_cache_key(filters, excludes, top, bottom, order_by, fields)
        cache.set(cache_key, data, self.cache_duration)

        return Response(data, status=status.HTTP_200_OK)

    def get_serialized_object(self, pk, fields=None):
        instance = get_object_or_404(self.queryset, pk=pk)
<<<<<<< HEAD
        return self.serializer_class(instance, context=self.serializer_context).data
    
    def initialize_queryset(self):
        if hasattr(self.queryset.model, 'removed'):
            self.queryset = self.queryset.filter(removed=False)

    def crud_middleware(self, request, *args, **kwargs):
        self.request = request
        self.initialize_queryset()
=======
        if fields:
            return self.get_dynamic_fields_serializer_class()(instance, fields=fields).data
        else:
            return self.serializer_class(instance).data

    def get_dynamic_fields_serializer_class(self):
        class DynamicFieldsModelSerializer(self.serializer_class):
            """
            A ModelSerializer that takes an additional `fields` argument that
            controls which fields should be displayed.
            """
            def __init__(self, *args, **kwargs):
                fields = kwargs.pop("fields", None)
                super().__init__(*args, **kwargs)
                if fields is not None:
                    allowed = set(fields)
                    existing = set(self.fields)
                    for field_name in existing - allowed:
                        self.fields.pop(field_name)
        return DynamicFieldsModelSerializer
>>>>>>> 1f8060a1
<|MERGE_RESOLUTION|>--- conflicted
+++ resolved
@@ -23,6 +23,7 @@
     - allowed_methods: list of allowed methods (default: ['list', 'retrieve', 'create', 'update', 'delete'])
     - allowed_filter_fields: list of allowed filter fields (default: ['*'])
     - allowed_update_fields: list of allowed update fields (default: ['*'])
+    - allowed_fields: list of fields that can be selected (default: ['*'])
     - size_per_request: number of objects to return per request (default: 20)
     - permission_classes: list of permission classes
     - cache_key_prefix: cache key prefix
@@ -38,6 +39,7 @@
     **Features**
     - Pagination
     - Filtering
+    - Field selection
     - Caching
     - CRUD operations
     """
@@ -50,10 +52,11 @@
     allowed_methods = ["list", "create", "retrieve", "update", "delete"]
     allowed_filter_fields = ["*"]  # list of allowed filter fields
     allowed_update_fields = ["*"]  # list of allowed update fields
-    fields = None  # Fields to be serialized (set to None to serialize all fields)
+    allowed_fields = ["*"]  # Fields that can be selected (set to ["*"] to allow all fields)
 
     cache_key_prefix = None  # cache key prefix
     cache_duration = 60 * 60  # cache duration in seconds
+    _dynamic_serializer_class = None  # cached dynamic serializer class
 
     def __init__(self):
         if self.queryset is None or not self.serializer_class:
@@ -69,7 +72,7 @@
         try:
             filters, excludes = self.parse_query_params(request)
             top, bottom, order_by = self.get_pagination_params(filters)
-            fields = filters.pop("fields", None)
+            fields = self.parse_fields(filters.pop("fields", None))
 
             cached_data = None
             if self.cache_key_prefix:
@@ -87,10 +90,9 @@
     def retrieve(self, request, pk=None):
         if "retrieve" not in self.allowed_methods:
             return Response(status=status.HTTP_405_METHOD_NOT_ALLOWED)
-        
-        self.crud_middleware(request)
-
-        fields = request.query_params.get("fields", None)
+
+        self.crud_middleware(request)
+        fields = self.parse_fields(request.query_params.get("fields", None))
 
         cached_object = None
         if self.cache_key_prefix:
@@ -126,10 +128,9 @@
         if "update" not in self.allowed_methods:
             return Response(status=status.HTTP_405_METHOD_NOT_ALLOWED)
 
+        instance = get_object_or_404(self.queryset, pk=pk)
         self.crud_middleware(request)
         self.pre_update(request, instance)
-
-        instance = get_object_or_404(self.queryset, pk=pk)
 
         if "*" not in self.allowed_update_fields:
             for field in request.data.keys():
@@ -142,7 +143,7 @@
         serializer = self.serializer_class(instance, data=request.data, partial=True, context=self.serializer_context)
         if serializer.is_valid():
             serializer.save()
-            self.cache_object(serializer.data, pk)
+            self.invalidate_object_cache(pk)
             self.invalidate_list_cache()
 
             self.post_update(request, instance)
@@ -157,7 +158,7 @@
         self.crud_middleware(request)
 
         instance = get_object_or_404(self.queryset, pk=pk)
-        self.delete_cache(pk)
+        self.invalidate_object_cache(pk)
         self.invalidate_list_cache()
         self.pre_destroy(instance)
         if hasattr(instance, "removed"):
@@ -189,11 +190,10 @@
         pass
 
     # Cache operations
-    def delete_cache(self, pk):
+    def invalidate_object_cache(self, pk):
         if not self.cache_key_prefix:
             return
-        cache_key = self.get_object_cache_key(pk)
-        cache.delete(cache_key)
+        cache.delete_pattern(f"{self.cache_key_prefix}_object_{pk}_*")
 
     def invalidate_list_cache(self):
         if not self.cache_key_prefix:
@@ -207,12 +207,14 @@
         cache.set(cache_key, object_data, self.cache_duration)
 
     def get_object_cache_key(self, pk, fields=None):
-        return f"{self.cache_key_prefix}_object_{pk}_{fields}"
+        fields_str = ",".join(sorted(fields)) if fields else "None"
+        return f"{self.cache_key_prefix}_object_{pk}_{fields_str}"
 
     def get_list_cache_key(self, filters, excludes, top, bottom, order_by, fields=None):
+        fields_str = ",".join(sorted(fields)) if fields else "None"
         return (
             f"{self.cache_key_prefix}_list_{hash(frozenset(filters.items()))}_"
-            f"{hash(frozenset(excludes.items()))}_{top}_{bottom}_{order_by}_{fields}"
+            f"{hash(frozenset(excludes.items()))}_{top}_{bottom}_{order_by}_{fields_str}"
         )
 
     # Helper methods
@@ -246,6 +248,24 @@
 
         return filters, excludes
 
+    def parse_fields(self, fields_param):
+        """Parse and validate the fields parameter."""
+        if not fields_param:
+            return None
+            
+        if isinstance(fields_param, str):
+            fields = [f.strip() for f in fields_param.split(',') if f.strip()]
+        elif isinstance(fields_param, list):
+            fields = fields_param
+        else:
+            fields = [fields_param]
+            
+        # Filter fields based on allowed_fields
+        if "*" not in self.allowed_fields:
+            fields = [f for f in fields if f in self.allowed_fields]
+            
+        return fields if fields else None
+
     def get_pagination_params(self, filters):
         page = filters.pop("page", None)
         top = int(filters.pop("top", 0))
@@ -277,15 +297,8 @@
         else:
             page = queryset[top:bottom]
 
-<<<<<<< HEAD
-        serializer = self.serializer_class(page, many=True, context=self.serializer_context)
-=======
-        if fields:
-            serializer = self.get_dynamic_fields_serializer_class()(page, many=True, fields=fields)
-        else:
-            serializer = self.serializer_class(page, many=True)
+        serializer = self.get_serializer_for_fields(page, fields, many=True)
             
->>>>>>> 1f8060a1
         data = None
         if bottom is None:
             data = {
@@ -305,10 +318,45 @@
 
         return Response(data, status=status.HTTP_200_OK)
 
+    def get_serializer_for_fields(self, instance, fields=None, many=False):
+        """Get the appropriate serializer based on field selection."""
+        if fields:
+            return self.get_dynamic_fields_serializer_class()(
+                instance, 
+                fields=fields, 
+                context=self.serializer_context, 
+                many=many
+            )
+        else:
+            return self.serializer_class(
+                instance, 
+                context=self.serializer_context, 
+                many=many
+            )
+
     def get_serialized_object(self, pk, fields=None):
         instance = get_object_or_404(self.queryset, pk=pk)
-<<<<<<< HEAD
-        return self.serializer_class(instance, context=self.serializer_context).data
+        serializer = self.get_serializer_for_fields(instance, fields)
+        return serializer.data
+
+    def get_dynamic_fields_serializer_class(self):
+        """Return a cached version of the dynamic fields serializer class."""
+        if self._dynamic_serializer_class is None:
+            class DynamicFieldsModelSerializer(self.serializer_class):
+                """
+                A ModelSerializer that takes an additional `fields` argument that
+                controls which fields should be displayed.
+                """
+                def __init__(self, *args, **kwargs):
+                    fields = kwargs.pop("fields", None)
+                    super().__init__(*args, **kwargs)
+                    if fields is not None:
+                        allowed = set(fields)
+                        existing = set(self.fields)
+                        for field_name in existing - allowed:
+                            self.fields.pop(field_name)
+            self._dynamic_serializer_class = DynamicFieldsModelSerializer
+        return self._dynamic_serializer_class
     
     def initialize_queryset(self):
         if hasattr(self.queryset.model, 'removed'):
@@ -316,26 +364,4 @@
 
     def crud_middleware(self, request, *args, **kwargs):
         self.request = request
-        self.initialize_queryset()
-=======
-        if fields:
-            return self.get_dynamic_fields_serializer_class()(instance, fields=fields).data
-        else:
-            return self.serializer_class(instance).data
-
-    def get_dynamic_fields_serializer_class(self):
-        class DynamicFieldsModelSerializer(self.serializer_class):
-            """
-            A ModelSerializer that takes an additional `fields` argument that
-            controls which fields should be displayed.
-            """
-            def __init__(self, *args, **kwargs):
-                fields = kwargs.pop("fields", None)
-                super().__init__(*args, **kwargs)
-                if fields is not None:
-                    allowed = set(fields)
-                    existing = set(self.fields)
-                    for field_name in existing - allowed:
-                        self.fields.pop(field_name)
-        return DynamicFieldsModelSerializer
->>>>>>> 1f8060a1
+        self.initialize_queryset()